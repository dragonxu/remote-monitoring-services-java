--- conflicted
+++ resolved
@@ -72,13 +72,8 @@
         String severity,
         String calculation,
         String timePeriod,
-<<<<<<< HEAD
         ArrayList<ActionApiModel> actions,
         ArrayList<ConditionApiModel> conditions
-=======
-        ArrayList<ConditionApiModel> conditions,
-        Boolean deleted
->>>>>>> 56394fc4
     ) {
         this.eTag = eTag;
         this.id = id;
@@ -114,7 +109,6 @@
             this.severity = rule.getSeverity().toString();
             this.calculation = rule.getCalculation().toString();
             this.timePeriod = rule.getTimePeriod().toString();
-<<<<<<< HEAD
 
             // create listAsync of ActionApiModel from  IActionServiceModel listAsync
             this.actions = new ArrayList<>();
@@ -124,11 +118,6 @@
                 }
             }
 
-=======
-            if (includeDeleted) {
-                this.deleted = rule.getDeleted();
-            }
->>>>>>> 56394fc4
             // create listAsync of ConditionApiModel from ConditionServiceModel listAsync
             this.conditions = new ArrayList<>();
             if (rule.getConditions() != null) {
@@ -327,13 +316,8 @@
             severity,
             calculation,
             timePeriod,
-<<<<<<< HEAD
             actionServiceModels,
             conditionServiceModels
-=======
-            conditionServiceModels,
-            this.deleted == null ? false : this.deleted
->>>>>>> 56394fc4
         );
     }
 
