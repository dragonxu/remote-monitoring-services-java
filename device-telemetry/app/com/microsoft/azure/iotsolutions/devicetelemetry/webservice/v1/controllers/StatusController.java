--- conflicted
+++ resolved
@@ -3,7 +3,6 @@
 package com.microsoft.azure.iotsolutions.devicetelemetry.webservice.v1.controllers;
 
 import com.google.inject.Inject;
-<<<<<<< HEAD
 import com.microsoft.azure.iotsolutions.devicetelemetry.services.Status;
 import com.microsoft.azure.iotsolutions.devicetelemetry.services.exceptions.InvalidConfigurationException;
 import com.microsoft.azure.iotsolutions.devicetelemetry.services.runtime.MessagesConfig;
@@ -12,10 +11,8 @@
 import com.microsoft.azure.iotsolutions.devicetelemetry.services.storage.storageAdapter.IKeyValueClient;
 import com.microsoft.azure.iotsolutions.devicetelemetry.services.storage.timeSeries.ITimeSeriesClient;
 import com.microsoft.azure.iotsolutions.devicetelemetry.webservice.auth.Authorize;
-=======
 import com.microsoft.azure.iotsolutions.devicetelemetry.services.IStatusService;
 import com.microsoft.azure.iotsolutions.devicetelemetry.services.models.StatusServiceModel;
->>>>>>> 962cc986
 import com.microsoft.azure.iotsolutions.devicetelemetry.webservice.runtime.IConfig;
 import com.microsoft.azure.iotsolutions.devicetelemetry.webservice.v1.models.StatusApiModel;
 import play.mvc.Controller;
@@ -40,37 +37,11 @@
     /**
      * @return Service health details.
      */
-<<<<<<< HEAD
-    @Authorize("ReadAll")
-    public CompletionStage<Result> index() throws InvalidConfigurationException {
-        StatusApiModel statusApiModel = new StatusApiModel();
-
-        Status storageClientStatus = this.storageClient.ping();
-        statusApiModel.addStatus(storageClientStatus);
-
-        MessagesConfig messagesConfig = this.config.getServicesConfig().getMessagesConfig();
-        if (messagesConfig.getStorageType() == StorageType.tsi) {
-            Status timeSeriesClientStatus = this.timeSeriesClient.ping();
-            statusApiModel.addStatus(timeSeriesClientStatus);
-            statusApiModel.getProperties().put(TSI_EXPLORER_URL,
-                messagesConfig.getTimeSeriesConfig().getExplorerUrl());
-        }
-
-        CompletionStage<Status> keyValueStorageStatusResult = this.keyValueClient.pingAsync();
-
-        return keyValueStorageStatusResult
-            .thenApply(keyValueStatus -> {
-                statusApiModel.addStatus(keyValueStatus);
-                statusApiModel.getProperties()
-                    .put(STORAGE_TYPE_KEY, messagesConfig.getStorageType().toString());
-                return ok(toJson(statusApiModel));
-            });
-=======
+     @Authorize("ReadAll")
     public Result index() throws Exception {
         StatusServiceModel statusServiceModel = this.statusService.getStatus(config.getClientAuthConfig().isAuthRequired());
         statusServiceModel.addProperty("Port", String.valueOf(config.getPort()));
         statusServiceModel.addProperty("AuthRequired", String.valueOf(config.getClientAuthConfig().isAuthRequired()));
         return ok(toJson(new StatusApiModel(statusServiceModel)));
->>>>>>> 962cc986
     }
 }