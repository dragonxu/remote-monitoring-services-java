// Copyright (c) Microsoft. All rights reserved.

package com.microsoft.azure.iotsolutions.devicetelemetry.webservice.v1.controllers;

import com.google.inject.Inject;
import com.microsoft.azure.iotsolutions.devicetelemetry.services.IAlarms;
import com.microsoft.azure.iotsolutions.devicetelemetry.services.IRules;
import com.microsoft.azure.iotsolutions.devicetelemetry.webservice.auth.Authorize;
import com.microsoft.azure.iotsolutions.devicetelemetry.webservice.v1.controllers.helpers.DateHelper;
import com.microsoft.azure.iotsolutions.devicetelemetry.webservice.v1.models.AlarmByRuleListApiModel;
import com.microsoft.azure.iotsolutions.devicetelemetry.webservice.v1.models.AlarmListByRuleApiModel;
import com.microsoft.azure.iotsolutions.devicetelemetry.webservice.v1.models.QueryApiModel;
import play.Logger;
import play.mvc.Controller;
import play.mvc.Result;

import java.util.concurrent.CompletableFuture;
import java.util.concurrent.CompletionStage;

import static play.libs.Json.fromJson;
import static play.libs.Json.toJson;

// TODO: Review and see if we can either extend the Alarm API or the Rules API.
public class AlarmsByRuleController extends Controller {
    private static final Logger.ALogger log = Logger.of(AlarmsByRuleController.class);

    private final IAlarms alarmsService;
    private final IRules rulesService;

    private static final int DEVICE_LIMIT = 1000;

    @Inject
    public AlarmsByRuleController(IAlarms alarmsService, IRules rulesService) {
        this.alarmsService = alarmsService;
        this.rulesService = rulesService;
    }

    /**
     * Return a list of alarms grouped by the rule from which the alarm is
     * created. The list can be paginated, and filtered by device, period of
     * time, status. The list is sorted chronologically, by default starting
     * from the oldest alarm, and optionally from the most recent.
     * <p>
     * The list can also contain zero alarms and only a count of occurrences,
     * for instance to know how many alarms are generated for each rule.
     *
     * @return List of alarms.
     */
<<<<<<< HEAD
    public CompletionStage<Result> getAsync(String from, String to, String order, int skip,
=======
    @Authorize("ReadAll")
    public CompletionStage<Result> listAsync(String from, String to, String order, int skip,
>>>>>>> 50c9f10d
                                             int limit, String devices) throws Exception {
        String[] deviceIds = new String[0];
        if (devices != null) {
            deviceIds = devices.split(",");
        }

        return this.getAlarmCountByRuleHelper(from, to, order, skip, limit, deviceIds);
    }

    /**
     * Return a list of alarms grouped by the rule from which the alarm is
     * created. The list can be paginated, and filtered by device, period of
     * time, status. The list is sorted chronologically, by default starting
     * from the oldest alarm, and optionally from the most recent. Query parameters
     * are in the body of the request, in the format of QueryApiModel
     * <p>
     * The list can also contain zero alarms and only a count of occurrences,
     * for instance to know how many alarms are generated for each rule.
     *
     * @return List of alarms.
     */
    public CompletionStage<Result> postAsync() throws Exception {
        QueryApiModel body = fromJson(request().body().asJson(), QueryApiModel.class);
        String[] deviceIds = body.getDevices() == null
                ? new String[0]
                : body.getDevices().toArray(new String[body.getDevices().size()]);

        return this.getAlarmCountByRuleHelper(
                body.getFrom(),
                body.getTo(),
                body.getOrder(),
                body.getSkip(),
                body.getLimit(),
                deviceIds);
    }

    /**
     * @return A list of alarms generated from a specific rule. May be filtered
     * based on query parameters in body of request.
     */
    public Result post(String id) throws Exception {
        QueryApiModel body = fromJson(request().body().asJson(), QueryApiModel.class);
        String[] deviceIds = body.getDevices() == null
                ? new String[0]
                : body.getDevices().toArray(new String[body.getDevices().size()]);

        return this.getAlarmListByRuleHelper(
                id,
                body.getFrom(),
                body.getTo(),
                body.getOrder(),
                body.getSkip(),
                body.getLimit(),
                deviceIds);
    }

    /**
     * @return A list of alarms generated from a specific rule.
     */
    @Authorize("ReadAll")
    public Result get(String id, String from, String to, String order, int skip,
                      int limit, String devices) throws Exception {
        String[] deviceIds = new String[0];
        if (devices != null) {
            deviceIds = devices.split(",");
        }

        return this.getAlarmListByRuleHelper(id, from, to, order, skip, limit, deviceIds);
    }

    private CompletionStage<Result> getAlarmCountByRuleHelper(String from, String to, String order, int skip,
                                            int limit, String[] deviceIds) throws Exception {
        // TODO: move this logic to the storage engine, depending on the
        // storage type the limit will be different. DEVICE_LIMIT is CosmosDb
        // limit for the IN clause.
        if (deviceIds.length > DEVICE_LIMIT) {
            log.warn("The client requested too many devices: {}", deviceIds.length);
            return CompletableFuture.completedFuture(
                    badRequest("The number of devices cannot exceed " + DEVICE_LIMIT));
        }

        return this.rulesService.getAlarmCountForList(
                DateHelper.parseDate(from),
                DateHelper.parseDate(to),
                order,
                skip,
                limit,
                deviceIds)
                .thenApply(alarmByRuleList -> ok(toJson(
                        new AlarmByRuleListApiModel(alarmByRuleList))));
    }

    private Result getAlarmListByRuleHelper(String id, String from, String to, String order, int skip,
                                            int limit, String[] deviceIds) throws Exception {
        // TODO: move this logic to the storage engine, depending on the
        // storage type the limit will be different. DEVICE_LIMIT is CosmosDb
        // limit for the IN clause.
        if (deviceIds.length > DEVICE_LIMIT) {
            log.warn("The client requested too many devices: {}", deviceIds.length);
            return badRequest("The number of devices cannot exceed DEVICE_LIMIT");
        }

        return ok(toJson(new AlarmListByRuleApiModel(
                this.alarmsService.getListByRuleId(
                        id,
                        DateHelper.parseDate(from),
                        DateHelper.parseDate(to),
                        order,
                        skip,
                        limit,
                        deviceIds))));
    }
}<|MERGE_RESOLUTION|>--- conflicted
+++ resolved
@@ -46,12 +46,8 @@
      *
      * @return List of alarms.
      */
-<<<<<<< HEAD
+     @Authorize("ReadAll")
     public CompletionStage<Result> getAsync(String from, String to, String order, int skip,
-=======
-    @Authorize("ReadAll")
-    public CompletionStage<Result> listAsync(String from, String to, String order, int skip,
->>>>>>> 50c9f10d
                                              int limit, String devices) throws Exception {
         String[] deviceIds = new String[0];
         if (devices != null) {
