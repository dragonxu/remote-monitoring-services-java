// Copyright (c) Microsoft. All rights reserved.

package com.microsoft.azure.iotsolutions.uiconfig.webservice.runtime;

import com.microsoft.azure.iotsolutions.uiconfig.services.runtime.ActionsConfig;
import com.microsoft.azure.iotsolutions.uiconfig.services.runtime.IActionsConfig;
import com.microsoft.azure.iotsolutions.uiconfig.services.runtime.IServicesConfig;
import com.microsoft.azure.iotsolutions.uiconfig.services.runtime.ServicesConfig;
import com.microsoft.azure.iotsolutions.uiconfig.webservice.auth.ClientAuthConfig;
import com.microsoft.azure.iotsolutions.uiconfig.webservice.auth.IClientAuthConfig;
import com.typesafe.config.ConfigFactory;

import java.time.Duration;
import java.util.Collections;
import java.util.HashSet;

public class Config implements IConfig {

    private final String NAMESPACE = "com.microsoft.azure.iotsolutions.";
    private final String APPLICATION_KEY = NAMESPACE + "uiconfig.";
    private final String PORT_KEY = APPLICATION_KEY + "webservice_port";
    private final String STORAGE_ADAPTER_WEBSERVICE_URL = APPLICATION_KEY + "storageadapter-webservice-url";
    private final String DEVICESIMULATION_WEBSERVICE_URL = APPLICATION_KEY + "devicesimulation-webservice-url";
    private final String TELEMETRY_WEBSERVICE_URL = APPLICATION_KEY + "telemetry-webservice-url";
    private final String SEED_TEMPLATEKEY = APPLICATION_KEY + "seed-template";
    private final String AZUREMAPS_KEY = APPLICATION_KEY + "azuremaps-key";

    private final String CLIENT_AUTH_KEY = APPLICATION_KEY + "client-auth.";
    private final String AUTH_REQUIRED_KEY = CLIENT_AUTH_KEY + "auth_required";
    private final String AUTH_WEB_SERVICE_URL_KEY = CLIENT_AUTH_KEY + "auth_webservice_url";
    private final String AUTH_TYPE_KEY = CLIENT_AUTH_KEY + "auth_type";

    private final String JWT_KEY = APPLICATION_KEY + "client-auth.JWT.";
    private final String JWT_ALGOS_KEY = JWT_KEY + "allowed_algorithms";
    private final String JWT_ISSUER_KEY = JWT_KEY + "issuer";
    private final String JWT_AUDIENCE_KEY = JWT_KEY + "audience";
    private final String JWT_CLOCK_SKEW_KEY = JWT_KEY + "clock_skew_seconds";

    private final String ACTIONS_KEY = APPLICATION_KEY + "actions.";
    private final String OFFICE365_LOGIC_APP_URL_KEY = ACTIONS_KEY + "office365-logic-app-url";
    private final String RESOURCE_GROUP_KEY = ACTIONS_KEY + "resource-group";
    private final String SUBSCRIPTION_ID_KEY = ACTIONS_KEY + "subscription-id";
    private final String MANAGEMENT_API_VERSION_KEY = ACTIONS_KEY + "management-api-version";
    private final String ARM_ENDPOINT_URL_KEY = ACTIONS_KEY + "arm-endpoint-url";

    private com.typesafe.config.Config data;
    private IServicesConfig servicesConfig;
    private IClientAuthConfig clientAuthConfig;

    public Config() {
        // Load `application.conf` and replace placeholders with
        // environment variables
        this.data = ConfigFactory.load();
    }

    /**
     * Get the TCP port number where the service listen for requests.
     *
     * @return TCP port number
     */
    public int getPort() {
        return data.getInt(PORT_KEY);
    }

    /// <summary>Service layer configuration</summary>
    public IServicesConfig getServicesConfig() {
        if (this.servicesConfig != null) return this.servicesConfig;
<<<<<<< HEAD
        this.servicesConfig = new ServicesConfig(
                this.data.getString(TELEMETRY_WEBSERVICE_URL),
                this.data.getString(STORAGE_ADAPTER_WEBSERVICE_URL),
                this.data.getString(AUTH_WEB_SERVICE_URL_KEY),
=======
        IActionsConfig actionsConfig = new ActionsConfig(
                this.data.getString(ARM_ENDPOINT_URL_KEY),
                this.data.getString(MANAGEMENT_API_VERSION_KEY),
                this.data.getString(OFFICE365_LOGIC_APP_URL_KEY),
                this.data.getString(RESOURCE_GROUP_KEY),
                this.data.getString(SUBSCRIPTION_ID_KEY));

        this.servicesConfig = new ServicesConfig(
                this.data.getString(TELEMETRY_WEBSERVICE_URL),
                this.data.getString(STORAGE_ADAPTER_WEBSERVICE_URL),
>>>>>>> f5bd681f
                this.data.getString(DEVICESIMULATION_WEBSERVICE_URL),
                this.data.getString(SEED_TEMPLATEKEY),
                this.data.getString(AZUREMAPS_KEY),
                this.data.getString(AUTH_WEB_SERVICE_URL_KEY),
                actionsConfig);
        return servicesConfig;
    }

    /**
     * Client authorization configuration
     */
    public IClientAuthConfig getClientAuthConfig() {
        if (this.clientAuthConfig != null) return this.clientAuthConfig;

        // Default to True unless explicitly disabled
        Boolean authRequired = !data.hasPath(AUTH_REQUIRED_KEY)
                || data.getString(AUTH_REQUIRED_KEY).isEmpty()
                || data.getBoolean(AUTH_REQUIRED_KEY);

        String authServiceUrl = data.getString(AUTH_WEB_SERVICE_URL_KEY);

        // Default to JWT
        String authType = "JWT";
        if (data.hasPath(AUTH_REQUIRED_KEY)) {
            authType = data.getString(AUTH_TYPE_KEY);
        }

        // Default to RS256, RS384, RS512
        HashSet<String> jwtAllowedAlgos = new HashSet<>();
        jwtAllowedAlgos.add("RS256");
        jwtAllowedAlgos.add("RS384");
        jwtAllowedAlgos.add("RS512");
        if (data.hasPath(JWT_ALGOS_KEY)) {
            jwtAllowedAlgos.clear();
            Collections.addAll(
                    jwtAllowedAlgos,
                    data.getString(JWT_ALGOS_KEY).split(","));
        }

        // Default to empty, no issuer
        String jwtIssuer = "";
        if (data.hasPath(JWT_ISSUER_KEY)) {
            jwtIssuer = data.getString(JWT_ISSUER_KEY);
        }

        // Default to empty, no audience
        String jwtAudience = "";
        if (data.hasPath(JWT_AUDIENCE_KEY)) {
            jwtAudience = data.getString(JWT_AUDIENCE_KEY);
        }

        // Default to 2 minutes
        Duration jwtClockSkew = Duration.ofSeconds(120);
        if (data.hasPath(JWT_AUDIENCE_KEY)) {
            jwtClockSkew = data.getDuration(JWT_CLOCK_SKEW_KEY);
        }

        this.clientAuthConfig = new ClientAuthConfig(
                authRequired,
                authServiceUrl,
                authType,
                jwtAllowedAlgos,
                jwtIssuer,
                jwtAudience,
                jwtClockSkew);

        return this.clientAuthConfig;
    }
}<|MERGE_RESOLUTION|>--- conflicted
+++ resolved
@@ -65,27 +65,20 @@
     /// <summary>Service layer configuration</summary>
     public IServicesConfig getServicesConfig() {
         if (this.servicesConfig != null) return this.servicesConfig;
-<<<<<<< HEAD
-        this.servicesConfig = new ServicesConfig(
-                this.data.getString(TELEMETRY_WEBSERVICE_URL),
-                this.data.getString(STORAGE_ADAPTER_WEBSERVICE_URL),
-                this.data.getString(AUTH_WEB_SERVICE_URL_KEY),
-=======
+      
         IActionsConfig actionsConfig = new ActionsConfig(
                 this.data.getString(ARM_ENDPOINT_URL_KEY),
                 this.data.getString(MANAGEMENT_API_VERSION_KEY),
                 this.data.getString(OFFICE365_LOGIC_APP_URL_KEY),
                 this.data.getString(RESOURCE_GROUP_KEY),
                 this.data.getString(SUBSCRIPTION_ID_KEY));
-
         this.servicesConfig = new ServicesConfig(
                 this.data.getString(TELEMETRY_WEBSERVICE_URL),
                 this.data.getString(STORAGE_ADAPTER_WEBSERVICE_URL),
->>>>>>> f5bd681f
+                this.data.getString(AUTH_WEB_SERVICE_URL_KEY),
                 this.data.getString(DEVICESIMULATION_WEBSERVICE_URL),
                 this.data.getString(SEED_TEMPLATEKEY),
                 this.data.getString(AZUREMAPS_KEY),
-                this.data.getString(AUTH_WEB_SERVICE_URL_KEY),
                 actionsConfig);
         return servicesConfig;
     }
