--- conflicted
+++ resolved
@@ -18,23 +18,13 @@
     public ServicesConfig() {
     }
 
-<<<<<<< HEAD
-    public ServicesConfig(
-            String telemetryApiUrl,
-            String storageAdapterApiUrl,
-            String userManagementApiUrl,
-            String deviceSimulationApiUrl,
-            String seedTemplate,
-            String azureMapsKey) {
-=======
     public ServicesConfig(String telemetryApiUrl,
                           String storageAdapterApiUrl,
+                          String userManagementApiUrl,
                           String deviceSimulationApiUrl,
                           String seedTemplate,
                           String azureMapsKey,
-                          String userManagementApiUrl,
                           IActionsConfig actionsConfig) {
->>>>>>> f5bd681f
         this.storageAdapterApiUrl = storageAdapterApiUrl;
         this.deviceSimulationApiUrl = deviceSimulationApiUrl;
         this.userManagementApiUrl = userManagementApiUrl;
