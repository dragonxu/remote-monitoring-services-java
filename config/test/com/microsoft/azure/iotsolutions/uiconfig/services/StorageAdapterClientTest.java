// Copyright (c) Microsoft. All rights reserved.

package com.microsoft.azure.iotsolutions.uiconfig.services;

import com.google.common.collect.Lists;
import com.microsoft.azure.iotsolutions.uiconfig.services.exceptions.BaseException;
import com.microsoft.azure.iotsolutions.uiconfig.services.exceptions.ConflictingResourceException;
import com.microsoft.azure.iotsolutions.uiconfig.services.exceptions.ResourceNotFoundException;
import com.microsoft.azure.iotsolutions.uiconfig.services.external.IStorageAdapterClient;
import com.microsoft.azure.iotsolutions.uiconfig.services.external.StorageAdapterClient;
import com.microsoft.azure.iotsolutions.uiconfig.services.external.ValueApiModel;
import com.microsoft.azure.iotsolutions.uiconfig.services.external.ValueListApiModel;
import com.microsoft.azure.iotsolutions.uiconfig.services.http.HttpRequest;
import com.microsoft.azure.iotsolutions.uiconfig.services.http.HttpResponse;
import com.microsoft.azure.iotsolutions.uiconfig.services.http.IHttpClient;
import com.microsoft.azure.iotsolutions.uiconfig.services.runtime.ServicesConfig;
import helpers.Random;
import helpers.UnitTest;
import org.junit.Before;
import org.junit.Test;
import org.junit.experimental.categories.Category;
import org.mockito.Mockito;
import play.libs.Json;

import java.util.ArrayList;
import java.util.List;
import java.util.concurrent.CompletableFuture;
import java.util.concurrent.ExecutionException;

import static org.junit.Assert.assertEquals;

public class StorageAdapterClientTest {

    private String MockServiceUri = "http://mockstorageadapter";
    private IHttpClient mockHttpClient;
    private IStorageAdapterClient client;
    private Random rand;

    @Before
    public void setUp() {
        mockHttpClient = Mockito.mock(IHttpClient.class);
        rand = new Random();
    }

    @Test(timeout = 100000)
    @Category({UnitTest.class})
    public void getAsyncTest() throws BaseException, ExecutionException, InterruptedException {
        String collectionId = rand.NextString();
        String key = rand.NextString();
        String data = rand.NextString();
        String etag = rand.NextString();
        ValueApiModel model = new ValueApiModel(key, data, etag, null);
        HttpResponse response = new HttpResponse();
        response.setContent(Json.stringify(Json.toJson(model)));
        response.setStatusCode(200);
        Mockito.when(mockHttpClient.getAsync(Mockito.any(HttpRequest.class)))
                .thenReturn(CompletableFuture.supplyAsync(() -> response));
        client = new StorageAdapterClient(
                mockHttpClient,
<<<<<<< HEAD
                new ServicesConfig(null, MockServiceUri, MockServiceUri, null, null, null));
=======
                new ServicesConfig(null, MockServiceUri, null, null, null, null, null));
>>>>>>> f5bd681f
        ValueApiModel result = client.getAsync(collectionId, key)
                .toCompletableFuture().get();
        assertEquals(result.getData(), data);
        assertEquals(result.getKey(), key);
        assertEquals(result.getETag(), etag);
    }

    @Test(timeout = 100000)
    @Category({UnitTest.class})
    public void getAsyncNotFoundTest() {
        String collectionId = rand.NextString();
        String key = rand.NextString();
        HttpResponse response = new HttpResponse();
        response.setStatusCode(404);
        Mockito.when(mockHttpClient.getAsync(Mockito.any(HttpRequest.class)))
                .thenReturn(CompletableFuture.supplyAsync(() -> response));
        client = new StorageAdapterClient(
                mockHttpClient,
<<<<<<< HEAD
                new ServicesConfig(null, MockServiceUri, MockServiceUri, null, null, null));
=======
                new ServicesConfig(null, MockServiceUri, null, null, null, null, null));
>>>>>>> f5bd681f
        try {
            client.getAsync(collectionId, key).toCompletableFuture().get();
        } catch (Exception e) {
            assertEquals(e.getClass(), ResourceNotFoundException.class);
        }
    }

    @Test(timeout = 100000)
    @Category({UnitTest.class})
    public void getAllAsyncTest() throws BaseException, ExecutionException, InterruptedException {
        String collectionId = rand.NextString();
        List<ValueApiModel> models = new ArrayList<ValueApiModel>();
        for (int i = 0; i < 5; i++) {
            ValueApiModel model = new ValueApiModel(rand.NextString(), rand.NextString(), rand.NextString(), null);
            models.add(model);
        }
        ValueListApiModel listApiModel = new ValueListApiModel();
        listApiModel.Items = models;
        HttpResponse response = new HttpResponse();
        response.setStatusCode(200);
        response.setContent(Json.stringify(Json.toJson(listApiModel)));
        Mockito.when(mockHttpClient.getAsync(Mockito.any(HttpRequest.class)))
                .thenReturn(CompletableFuture.supplyAsync(() -> response));
        client = new StorageAdapterClient(
                mockHttpClient,
<<<<<<< HEAD
                new ServicesConfig(null, MockServiceUri, MockServiceUri, null, null, null));
=======
                new ServicesConfig(null, MockServiceUri, null, null, null, null, null));
>>>>>>> f5bd681f
        ValueListApiModel result = client.getAllAsync(collectionId).toCompletableFuture().get();
        assertEquals(Lists.newArrayList(result.Items).size(), models.size());
        for (ValueApiModel item : result.Items) {
            ValueApiModel model = models.stream().filter(m -> m.getKey().equals(item.getKey())).findFirst().get();
            assertEquals(model.getData(), item.getData());
            assertEquals(model.getETag(), item.getETag());
        }
    }

    @Test(timeout = 100000)
    @Category({UnitTest.class})
    public void createAsyncTest() throws BaseException, ExecutionException, InterruptedException {
        String collectionId = rand.NextString();
        String key = rand.NextString();
        String data = rand.NextString();
        String etag = rand.NextString();
        HttpResponse response = new HttpResponse();
        response.setStatusCode(200);
        ValueApiModel model = new ValueApiModel(key, data, etag, null);
        response.setContent(Json.stringify(Json.toJson(model)));
        Mockito.when(mockHttpClient.postAsync(Mockito.any(HttpRequest.class)))
                .thenReturn(CompletableFuture.supplyAsync(() -> response));
        client = new StorageAdapterClient(
                mockHttpClient,
<<<<<<< HEAD
                new ServicesConfig(null, MockServiceUri, MockServiceUri, null,null, null));
=======
                new ServicesConfig(null, MockServiceUri, null,null, null, null, null));
>>>>>>> f5bd681f
        ValueApiModel result = client.createAsync(collectionId, data).toCompletableFuture().get();
        assertEquals(result.getKey(), key);
        assertEquals(result.getData(), data);
        assertEquals(result.getETag(), etag);
    }

    @Test(timeout = 100000)
    @Category({UnitTest.class})
    public void updateAsyncTest() throws BaseException, ExecutionException, InterruptedException {
        String collectionId = rand.NextString();
        String key = rand.NextString();
        String data = rand.NextString();
        String etagOld = rand.NextString();
        String etagNew = rand.NextString();
        HttpResponse response = new HttpResponse();
        response.setStatusCode(200);
        ValueApiModel model = new ValueApiModel(key, data, etagNew, null);
        response.setContent(Json.stringify(Json.toJson(model)));
        Mockito.when(mockHttpClient.putAsync(Mockito.any(HttpRequest.class)))
                .thenReturn(CompletableFuture.supplyAsync(() -> response));
        client = new StorageAdapterClient(
                mockHttpClient,
<<<<<<< HEAD
                new ServicesConfig(null, MockServiceUri, MockServiceUri, null, null, null));
=======
                new ServicesConfig(null, MockServiceUri, null, null, null, null, null));
>>>>>>> f5bd681f
        ValueApiModel result = client.updateAsync(collectionId, key, data, etagOld).toCompletableFuture().get();
        assertEquals(result.getKey(), key);
        assertEquals(result.getData(), data);
        assertEquals(result.getETag(), etagNew);
    }

    @Test(timeout = 100000)
    @Category({UnitTest.class})
    public void updateAsyncConflictTest() throws BaseException, ExecutionException, InterruptedException {
        String collectionId = rand.NextString();
        String key = rand.NextString();
        String data = rand.NextString();
        String etag = rand.NextString();
        HttpResponse response = new HttpResponse();
        response.setStatusCode(409);
        Mockito.when(mockHttpClient.putAsync(Mockito.any(HttpRequest.class)))
                .thenReturn(CompletableFuture.supplyAsync(() -> response));
        client = new StorageAdapterClient(
                mockHttpClient,
<<<<<<< HEAD
                new ServicesConfig(null, MockServiceUri, MockServiceUri, null, null, null));
=======
                new ServicesConfig(null, MockServiceUri, null, null, null, null, null));
>>>>>>> f5bd681f
        try {
            client.updateAsync(collectionId, key, data, etag).toCompletableFuture().get();
        } catch (Exception e) {
            assertEquals(e.getCause().getClass(), ConflictingResourceException.class);
        }
    }
}<|MERGE_RESOLUTION|>--- conflicted
+++ resolved
@@ -57,11 +57,7 @@
                 .thenReturn(CompletableFuture.supplyAsync(() -> response));
         client = new StorageAdapterClient(
                 mockHttpClient,
-<<<<<<< HEAD
-                new ServicesConfig(null, MockServiceUri, MockServiceUri, null, null, null));
-=======
-                new ServicesConfig(null, MockServiceUri, null, null, null, null, null));
->>>>>>> f5bd681f
+                new ServicesConfig(null, MockServiceUri, MockServiceUri, null, null, null, null));
         ValueApiModel result = client.getAsync(collectionId, key)
                 .toCompletableFuture().get();
         assertEquals(result.getData(), data);
@@ -80,11 +76,7 @@
                 .thenReturn(CompletableFuture.supplyAsync(() -> response));
         client = new StorageAdapterClient(
                 mockHttpClient,
-<<<<<<< HEAD
-                new ServicesConfig(null, MockServiceUri, MockServiceUri, null, null, null));
-=======
-                new ServicesConfig(null, MockServiceUri, null, null, null, null, null));
->>>>>>> f5bd681f
+                new ServicesConfig(null, MockServiceUri, MockServiceUri, null, null, null, null));
         try {
             client.getAsync(collectionId, key).toCompletableFuture().get();
         } catch (Exception e) {
@@ -110,11 +102,7 @@
                 .thenReturn(CompletableFuture.supplyAsync(() -> response));
         client = new StorageAdapterClient(
                 mockHttpClient,
-<<<<<<< HEAD
-                new ServicesConfig(null, MockServiceUri, MockServiceUri, null, null, null));
-=======
-                new ServicesConfig(null, MockServiceUri, null, null, null, null, null));
->>>>>>> f5bd681f
+                new ServicesConfig(null, MockServiceUri, MockServiceUri, null, null, null, null));
         ValueListApiModel result = client.getAllAsync(collectionId).toCompletableFuture().get();
         assertEquals(Lists.newArrayList(result.Items).size(), models.size());
         for (ValueApiModel item : result.Items) {
@@ -139,11 +127,7 @@
                 .thenReturn(CompletableFuture.supplyAsync(() -> response));
         client = new StorageAdapterClient(
                 mockHttpClient,
-<<<<<<< HEAD
-                new ServicesConfig(null, MockServiceUri, MockServiceUri, null,null, null));
-=======
-                new ServicesConfig(null, MockServiceUri, null,null, null, null, null));
->>>>>>> f5bd681f
+                new ServicesConfig(null, MockServiceUri, MockServiceUri, null, null, null, null));
         ValueApiModel result = client.createAsync(collectionId, data).toCompletableFuture().get();
         assertEquals(result.getKey(), key);
         assertEquals(result.getData(), data);
@@ -166,11 +150,7 @@
                 .thenReturn(CompletableFuture.supplyAsync(() -> response));
         client = new StorageAdapterClient(
                 mockHttpClient,
-<<<<<<< HEAD
-                new ServicesConfig(null, MockServiceUri, MockServiceUri, null, null, null));
-=======
-                new ServicesConfig(null, MockServiceUri, null, null, null, null, null));
->>>>>>> f5bd681f
+                new ServicesConfig(null, MockServiceUri, MockServiceUri, null, null, null, null));
         ValueApiModel result = client.updateAsync(collectionId, key, data, etagOld).toCompletableFuture().get();
         assertEquals(result.getKey(), key);
         assertEquals(result.getData(), data);
@@ -190,11 +170,7 @@
                 .thenReturn(CompletableFuture.supplyAsync(() -> response));
         client = new StorageAdapterClient(
                 mockHttpClient,
-<<<<<<< HEAD
-                new ServicesConfig(null, MockServiceUri, MockServiceUri, null, null, null));
-=======
-                new ServicesConfig(null, MockServiceUri, null, null, null, null, null));
->>>>>>> f5bd681f
+                new ServicesConfig(null, MockServiceUri, MockServiceUri, null, null, null, null));
         try {
             client.updateAsync(collectionId, key, data, etag).toCompletableFuture().get();
         } catch (Exception e) {
